--- conflicted
+++ resolved
@@ -81,16 +81,13 @@
 mod storage;
 mod types;
 
-<<<<<<< HEAD
-pub use crate::authenticator::{AuthFlow, Authenticator};
-pub use crate::authenticator_delegate::{
-    AuthenticatorDelegate, DefaultAuthenticatorDelegate, DefaultFlowDelegate, FlowDelegate,
-    PollInformation, Retry
-=======
+// pub use crate::authenticator::{AuthFlow, Authenticator};
+// pub use crate::authenticator_delegate::{
+//     AuthenticatorDelegate, DefaultAuthenticatorDelegate, DefaultFlowDelegate, FlowDelegate,
+//     PollInformation, Retry
 #[doc(inline)]
 pub use crate::authenticator::{
-    DeviceFlowAuthenticator, InstalledFlowAuthenticator, ServiceAccountAuthenticator,
->>>>>>> b9cb9667
+    DeviceFlowAuthenticator, InstalledFlowAuthenticator, ServiceAccountAuthenticator, AuthFlow, Retry,
 };
 
 pub use crate::helper::*;
