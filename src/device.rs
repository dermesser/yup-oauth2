use crate::authenticator_delegate::{
    DefaultDeviceFlowDelegate, DeviceAuthResponse, DeviceFlowDelegate,
};
use crate::error::{AuthError, Error};
use crate::types::{ApplicationSecret, TokenInfo};

use std::borrow::Cow;
use std::time::Duration;

use hyper::header;
use url::form_urlencoded;

pub const GOOGLE_DEVICE_CODE_URL: &str = "https://accounts.google.com/o/oauth2/device/code";

// https://developers.google.com/identity/protocols/OAuth2ForDevices#step-4:-poll-googles-authorization-server
pub const GOOGLE_GRANT_TYPE: &str = "http://oauth.net/grant_type/device/1.0";

/// Implements the [Oauth2 Device Flow](https://developers.google.com/youtube/v3/guides/authentication#devices)
/// It operates in two steps:
/// * obtain a code to show to the user
/// * (repeatedly) poll for the user to authenticate your application
pub struct DeviceFlow {
    pub(crate) app_secret: ApplicationSecret,
    pub(crate) device_code_url: Cow<'static, str>,
    pub(crate) flow_delegate: Box<dyn DeviceFlowDelegate>,
    pub(crate) grant_type: Cow<'static, str>,
}

impl DeviceFlow {
    /// Create a new DeviceFlow. The default FlowDelegate will be used and the
    /// default wait time is 120 seconds.
    pub(crate) fn new(app_secret: ApplicationSecret) -> Self {
        DeviceFlow {
            app_secret,
            device_code_url: GOOGLE_DEVICE_CODE_URL.into(),
            flow_delegate: Box::new(DefaultDeviceFlowDelegate),
            grant_type: GOOGLE_GRANT_TYPE.into(),
        }
    }

    pub(crate) async fn token<C, T>(
        &self,
        hyper_client: &hyper::Client<C>,
        scopes: &[T],
    ) -> Result<TokenInfo, Error>
    where
        T: AsRef<str>,
        C: hyper::client::connect::Connect + Clone + Send + Sync + 'static,
    {
        let device_auth_resp = Self::request_code(
            &self.app_secret,
            hyper_client,
            &self.device_code_url,
            scopes,
        )
        .await?;
        log::debug!("Presenting code to user");
        self.flow_delegate
            .present_user_code(&device_auth_resp)
            .await;
        self.wait_for_device_token(
            hyper_client,
            &self.app_secret,
            &device_auth_resp,
            &self.grant_type,
        )
        .await
    }

    async fn wait_for_device_token<C>(
        &self,
        hyper_client: &hyper::Client<C>,
        app_secret: &ApplicationSecret,
        device_auth_resp: &DeviceAuthResponse,
        grant_type: &str,
    ) -> Result<TokenInfo, Error>
    where
        C: hyper::client::connect::Connect + Clone + Send + Sync + 'static,
    {
        let mut interval = device_auth_resp.interval;
        log::debug!("Polling every {:?} for device token", interval);
        loop {
            tokio::time::delay_for(interval).await;
            interval = match Self::poll_token(
                &app_secret,
                hyper_client,
                &device_auth_resp.device_code,
                grant_type,
            )
            .await
            {
                Ok(token) => return Ok(token),
                Err(Error::AuthError(AuthError { error, .. }))
                    if error.as_str() == "authorization_pending" =>
                {
                    log::debug!("still waiting on authorization from the server");
                    interval
                }
                Err(Error::AuthError(AuthError { error, .. })) if error.as_str() == "slow_down" => {
                    let interval = interval + Duration::from_secs(5);
                    log::debug!(
                        "server requested slow_down. Increasing polling interval to {:?}",
                        interval
                    );
                    interval
                }
                Err(err) => return Err(err),
            }
        }
    }

    /// The first step involves asking the server for a code that the user
    /// can type into a field at a specified URL. It is called only once, assuming
    /// there was no connection error. Otherwise, it may be called again until
    /// you receive an `Ok` result.
    /// # Arguments
    /// * `client_id` & `client_secret` - as obtained when [registering your application](https://developers.google.com/youtube/registering_an_application)
    /// * `scopes` - an iterator yielding String-like objects which are URLs defining what your
    ///              application is able to do. It is considered good behaviour to authenticate
    ///              only once, with all scopes you will ever require.
    ///              However, you can also manage multiple tokens for different scopes, if your
    ///              application is providing distinct read-only and write modes.
    /// # Panics
    /// * If called after a successful result was returned at least once.
    /// # Examples
    /// See test-cases in source code for a more complete example.
    async fn request_code<C, T>(
        application_secret: &ApplicationSecret,
        client: &hyper::Client<C>,
        device_code_url: &str,
        scopes: &[T],
    ) -> Result<DeviceAuthResponse, Error>
    where
        T: AsRef<str>,
        C: hyper::client::connect::Connect + Clone + Send + Sync + 'static,
    {
        let req = form_urlencoded::Serializer::new(String::new())
            .extend_pairs(&[
                ("client_id", application_secret.client_id.as_str()),
                ("scope", crate::helper::join(scopes, " ").as_str()),
            ])
            .finish();

        // note: works around bug in rustlang
        // https://github.com/rust-lang/rust/issues/22252
        let req = hyper::Request::post(device_code_url)
            .header(header::CONTENT_TYPE, "application/x-www-form-urlencoded")
            .body(hyper::Body::from(req))
            .unwrap();
        log::debug!("requesting code from server: {:?}", req);
        let (head, body) = client.request(req).await?.into_parts();
        let body = hyper::body::to_bytes(body).await?;
        log::debug!("received response; head: {:?}, body: {:?}", head, body);
        DeviceAuthResponse::from_json(&body)
    }

    /// If the first call is successful, this method may be called.
    /// As long as we are waiting for authentication, it will return `Ok(None)`.
    /// You should call it within the interval given the previously returned
    /// `DeviceAuthResponse.interval` field.
    ///
    /// The operation was successful once you receive an Ok(Some(Token)) for the first time.
    /// Subsequent calls will return the previous result, which may also be an error state.
    ///
    /// Do not call after `PollError::Expired|PollError::AccessDenied` was among the
    /// `Err(PollError)` variants as the flow will not do anything anymore.
    /// Thus in any unsuccessful case which is not `PollError::HttpError`, you will have to start
    /// over the entire flow, which requires a new instance of this type.
    ///
    /// > ⚠️ **Warning**: We assume the caller doesn't call faster than `interval` and are not
    /// > protected against this kind of mis-use.
    ///
    /// # Examples
    /// See test-cases in source code for a more complete example.
    async fn poll_token<'a, C>(
        application_secret: &ApplicationSecret,
        client: &hyper::Client<C>,
        device_code: &str,
        grant_type: &str,
    ) -> Result<TokenInfo, Error>
    where
        C: hyper::client::connect::Connect + Clone + Send + Sync + 'static,
    {
        // We should be ready for a new request
        let req = form_urlencoded::Serializer::new(String::new())
            .extend_pairs(&[
<<<<<<< HEAD
                ("client_id", &application_secret.client_id[..]),
                ("client_secret", &application_secret.client_secret),
                (fd.device_code_name(), &device_code),
                ("grant_type", fd.grant_type_for_check()),
=======
                ("client_id", application_secret.client_id.as_str()),
                ("client_secret", application_secret.client_secret.as_str()),
                ("code", device_code),
                ("grant_type", grant_type),
>>>>>>> b9cb9667
            ])
            .finish();

        let request = hyper::Request::post(&application_secret.token_uri)
            .header(header::CONTENT_TYPE, "application/x-www-form-urlencoded")
            .body(hyper::Body::from(req))
            .unwrap(); // TODO: Error checking
        log::debug!("polling for token: {:?}", request);
        let (head, body) = client.request(request).await?.into_parts();
        let body = hyper::body::to_bytes(body).await?;
        log::debug!("received response; head: {:?} body: {:?}", head, body);
        TokenInfo::from_json(&body)
    }
}<|MERGE_RESOLUTION|>--- conflicted
+++ resolved
@@ -184,17 +184,10 @@
         // We should be ready for a new request
         let req = form_urlencoded::Serializer::new(String::new())
             .extend_pairs(&[
-<<<<<<< HEAD
-                ("client_id", &application_secret.client_id[..]),
-                ("client_secret", &application_secret.client_secret),
+                ("client_id", application_secret.client_id.as_str()),
+                ("client_secret", application_secret.client_secret.as_str()),
                 (fd.device_code_name(), &device_code),
                 ("grant_type", fd.grant_type_for_check()),
-=======
-                ("client_id", application_secret.client_id.as_str()),
-                ("client_secret", application_secret.client_secret.as_str()),
-                ("code", device_code),
-                ("grant_type", grant_type),
->>>>>>> b9cb9667
             ])
             .finish();
 
